--- conflicted
+++ resolved
@@ -30,16 +30,13 @@
           ::Mongoid.default_session
         end
 
-<<<<<<< HEAD
-=======
-      def database
-        if not(@db.nil? or @db == :default)
-          ::Mongoid.databases[@db]
-        else
-          ::Mongoid.database
+        def database
+          if not(@db.nil? or @db == :default)
+            ::Mongoid.databases[@db]
+          else
+            ::Mongoid.database
+          end
         end
->>>>>>> bb3dce25
-      end
 
     end
   end
