require 'active_record/base'
require 'active_record/connection_adapters/abstract_adapter'
require "database_cleaner/generic/truncation"
require 'database_cleaner/active_record/base'
require 'database_cleaner/active_record/truncation'

module DatabaseCleaner
  module ConnectionAdapters
    module AbstractDeleteAdapter
      def delete_table(table_name)
        raise NotImplementedError
      end
    end

    module GenericDeleteAdapter
      def delete_table(table_name)
        execute("DELETE FROM #{quote_table_name(table_name)};")
      end
    end

    module OracleDeleteAdapter
      def delete_table(table_name)
        execute("DELETE FROM #{quote_table_name(table_name)}")
      end
    end
  end
end

module ActiveRecord
  module ConnectionAdapters
    AbstractAdapter.class_eval { include DatabaseCleaner::ConnectionAdapters::AbstractDeleteAdapter }

    JdbcAdapter.class_eval { include ::DatabaseCleaner::ConnectionAdapters::GenericDeleteAdapter } if defined?(JdbcAdapter)
    AbstractMysqlAdapter.class_eval { include ::DatabaseCleaner::ConnectionAdapters::GenericDeleteAdapter } if defined?(AbstractMysqlAdapter)
    Mysql2Adapter.class_eval { include ::DatabaseCleaner::ConnectionAdapters::GenericDeleteAdapter } if defined?(Mysql2Adapter)
    SQLiteAdapter.class_eval { include ::DatabaseCleaner::ConnectionAdapters::GenericDeleteAdapter } if defined?(SQLiteAdapter)
    SQLite3Adapter.class_eval { include ::DatabaseCleaner::ConnectionAdapters::GenericDeleteAdapter } if defined?(SQLite3Adapter)
    PostgreSQLAdapter.class_eval { include ::DatabaseCleaner::ConnectionAdapters::GenericDeleteAdapter } if defined?(PostgreSQLAdapter)
    IBM_DBAdapter.class_eval { include ::DatabaseCleaner::ConnectionAdapters::GenericDeleteAdapter } if defined?(IBM_DBAdapter)
    SQLServerAdapter.class_eval { include ::DatabaseCleaner::ConnectionAdapters::GenericDeleteAdapter } if defined?(SQLServerAdapter)
    OracleEnhancedAdapter.class_eval { include ::DatabaseCleaner::ConnectionAdapters::OracleDeleteAdapter } if defined?(OracleEnhancedAdapter)
  end
end

module DatabaseCleaner::ActiveRecord
  module SelectiveTruncation
    def tables_to_truncate(connection)
      if information_schema_exists?(connection)
        (@only || tables_with_new_rows(connection)) - @tables_to_exclude
      else
        super
      end
    end

    def tables_with_new_rows(connection)
      @db_name ||= connection.instance_variable_get('@config')[:database]
<<<<<<< HEAD
      result = connection.exec_query("SELECT table_name FROM information_schema.tables WHERE table_schema = '#{@db_name}' AND table_rows > 0")
      result.map{ |row| row['table_name'] } - ['schema_migrations']
=======
      result = connection.select_all("SELECT table_name FROM information_schema.tables WHERE table_schema = '#{@db_name}' AND table_rows > 0")
      result.map{ |row| row.values[0] } - ['schema_migrations']
>>>>>>> 42aa5230
    end

    def information_schema_exists? connection
      @information_schema_exists ||=
        begin
          connection.execute("SELECT 1 FROM information_schema.tables")
          true
        rescue
          false
        end
    end
  end

  class Deletion < Truncation
    if defined?(ActiveRecord::ConnectionAdapters::Mysql2Adapter)
      include SelectiveTruncation
    end

    def clean
      connection = connection_class.connection
      connection.disable_referential_integrity do
        tables_to_truncate(connection).each do |table_name|
          connection.delete_table table_name
        end
      end
    end
  end
end<|MERGE_RESOLUTION|>--- conflicted
+++ resolved
@@ -54,13 +54,8 @@
 
     def tables_with_new_rows(connection)
       @db_name ||= connection.instance_variable_get('@config')[:database]
-<<<<<<< HEAD
       result = connection.exec_query("SELECT table_name FROM information_schema.tables WHERE table_schema = '#{@db_name}' AND table_rows > 0")
       result.map{ |row| row['table_name'] } - ['schema_migrations']
-=======
-      result = connection.select_all("SELECT table_name FROM information_schema.tables WHERE table_schema = '#{@db_name}' AND table_rows > 0")
-      result.map{ |row| row.values[0] } - ['schema_migrations']
->>>>>>> 42aa5230
     end
 
     def information_schema_exists? connection
