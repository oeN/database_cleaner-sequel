module DatabaseCleaner

  class NoStrategySetError < StandardError;   end
  class NoORMDetected < StandardError;   end
  class UnknownStrategySpecified < ArgumentError;   end

  module ActiveRecord
    def self.available_strategies
      %w[truncation transaction]
    end
  end

  module DataMapper
    def self.available_strategies
      %w[truncation transaction]
    end
  end

  class << self

    def create_strategy(*args)
      strategy, *strategy_args = args
      orm_strategy(strategy).new(*strategy_args)
    end

    def clean_with(*args)
      strategy = create_strategy(*args)
      strategy.clean
      strategy
    end

    def strategy=(args)
      strategy, *strategy_args = args
       if strategy.is_a?(Symbol)
          @strategy = create_strategy(*args)
       elsif strategy_args.empty?
         @strategy = strategy
       else
         raise ArgumentError, "You must provide a strategy object, or a symbol for a know strategy along with initialization params."
       end
    end

    def orm=(orm_string)
      @orm = orm_string
    end

    def start
      strategy.start
    end

    def clean
      strategy.clean
    end

    private

    def strategy
      return @strategy if @strategy
      raise NoStrategySetError, "Please set a strategy with DatabaseCleaner.strategy=."
    end

    def orm_strategy(strategy)
      require "database_cleaner/#{orm}/#{strategy}"
      orm_module.const_get(strategy.to_s.capitalize)
    rescue LoadError => e
      raise UnknownStrategySpecified, "The '#{strategy}' strategy does not exist for the #{orm} ORM!  Available strategies: #{orm_module.available_strategies.join(', ')}"
    end


    def orm
      @orm ||=begin
        if defined? ::ActiveRecord
          'active_record'
        elsif defined? ::DataMapper
          'data_mapper'
        else
          raise NoORMDetected, "No known ORM was detected!  Is ActiveRecord or DataMapper loaded?"
        end
      end
    end


    def orm_module
      case orm
      when 'active_record'
        DatabaseCleaner::ActiveRecord
      when 'data_mapper'
        DatabaseCleaner::DataMapper
      end
    end

  end
<<<<<<< HEAD


  # common base class for truncation strategies

  class TruncationBase

    def initialize(options = {})
      if !options.empty? && !(options.keys - [:only, :except]).empty?
        raise ArgumentError, "The only valid options are :only and :except. You specified #{options.keys.join(',')}."
      end
      if options.has_key?(:only) && options.has_key?(:except)
        raise ArgumentError, "You may only specify either :only or :either.  Doing both doesn't really make sense does it?"
      end

      @only = options[:only]
      @tables_to_exclude = (options[:except] || [])
      if migration_storage = migration_storage_name
        @tables_to_exclude << migration_storage
      end
    end

    def start
      # no-op
    end

    def clean
      raise NotImplementedError
    end


    private

    def tables_to_truncate
      raise NotImplementedError
    end

    # overwrite in subclasses
    # default implementation given because migration storage need not be present
    def migration_storage_name
      nil
    end

  end
=======
>>>>>>> 9421204d

end<|MERGE_RESOLUTION|>--- conflicted
+++ resolved
@@ -90,51 +90,5 @@
     end
 
   end
-<<<<<<< HEAD
-
-
-  # common base class for truncation strategies
-
-  class TruncationBase
-
-    def initialize(options = {})
-      if !options.empty? && !(options.keys - [:only, :except]).empty?
-        raise ArgumentError, "The only valid options are :only and :except. You specified #{options.keys.join(',')}."
-      end
-      if options.has_key?(:only) && options.has_key?(:except)
-        raise ArgumentError, "You may only specify either :only or :either.  Doing both doesn't really make sense does it?"
-      end
-
-      @only = options[:only]
-      @tables_to_exclude = (options[:except] || [])
-      if migration_storage = migration_storage_name
-        @tables_to_exclude << migration_storage
-      end
-    end
-
-    def start
-      # no-op
-    end
-
-    def clean
-      raise NotImplementedError
-    end
-
-
-    private
-
-    def tables_to_truncate
-      raise NotImplementedError
-    end
-
-    # overwrite in subclasses
-    # default implementation given because migration storage need not be present
-    def migration_storage_name
-      nil
-    end
-
-  end
-=======
->>>>>>> 9421204d
 
 end