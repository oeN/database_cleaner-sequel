--- 
<<<<<<< HEAD
:patch: 1
:build: 
:major: 0
:minor: 5
=======
:minor: 5
:patch: 2
:build: 
:major: 0
>>>>>>> 253247bd
<|MERGE_RESOLUTION|>--- conflicted
+++ resolved
@@ -1,12 +1,5 @@
 --- 
-<<<<<<< HEAD
-:patch: 1
-:build: 
-:major: 0
-:minor: 5
-=======
 :minor: 5
 :patch: 2
 :build: 
 :major: 0
->>>>>>> 253247bd
